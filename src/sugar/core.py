--- conflicted
+++ resolved
@@ -7,11 +7,8 @@
 from sugar.extensions.base import SugarBase
 from sugar.extensions.compose import SugarCompose
 from sugar.extensions.compose_ext import SugarComposeExt
-<<<<<<< HEAD
 from sugar.extensions.swarm import SugarSwarm
-=======
 from sugar.extensions.tui import SugarTUI
->>>>>>> cf55f948
 
 try:
     from sugar.extensions.stats import SugarStats
@@ -23,10 +20,7 @@
 extensions: dict[str, Type[SugarBase]] = {
     'compose': SugarCompose,
     'compose-ext': SugarComposeExt,
-<<<<<<< HEAD
     'swarm': SugarSwarm,
-=======
     'tui': SugarTUI,
->>>>>>> cf55f948
     **{'stats': SugarStats for i in range(1) if SugarStats is not None},
 }